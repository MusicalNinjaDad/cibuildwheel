--- conflicted
+++ resolved
@@ -546,20 +546,12 @@
                 output_wheel = output_dir.joinpath(repaired_wheel.name).resolve()
                 output_wheel.unlink(missing_ok=True)
 
-<<<<<<< HEAD
-                # os.move() will rename the file to what we were expecting to be the parent directory if we don't ensure it exists
-                output_dir.mkdir(parents=True, exist_ok=True)
-                
-                # using os.move() as Path.rename() is not guaranteed to work across filesystem boundaries
-                shutil.move(str(repaired_wheel), str(output_wheel)) # explicit str() needed for mypy3.8
-=======
                 # shutil.move() will rename the file to what we were expecting to be the parent directory if we don't ensure it exists
                 output_dir.mkdir(parents=True, exist_ok=True)
 
                 # using shutil.move() as Path.rename() is not guaranteed to work across filesystem boundaries
                 # explicit str() needed for Python 3.8
                 shutil.move(str(repaired_wheel), str(output_wheel))
->>>>>>> e04bc490
                 built_wheels.append(output_wheel)
 
             # clean up
