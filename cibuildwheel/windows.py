--- conflicted
+++ resolved
@@ -34,11 +34,8 @@
     prepare_command,
     read_python_configs,
     shell,
-<<<<<<< HEAD
+    split_config_settings,
     unwrap,
-=======
-    split_config_settings,
->>>>>>> 3a46bde3
     virtualenv,
 )
 
